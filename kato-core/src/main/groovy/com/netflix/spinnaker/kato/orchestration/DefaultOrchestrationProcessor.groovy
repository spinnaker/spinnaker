/*
 * Copyright 2014 Netflix, Inc.
 *
 * Licensed under the Apache License, Version 2.0 (the "License");
 * you may not use this file except in compliance with the License.
 * You may obtain a copy of the License at
 *
 *    http://www.apache.org/licenses/LICENSE-2.0
 *
 * Unless required by applicable law or agreed to in writing, software
 * distributed under the License is distributed on an "AS IS" BASIS,
 * WITHOUT WARRANTIES OR CONDITIONS OF ANY KIND, either express or implied.
 * See the License for the specific language governing permissions and
 * limitations under the License.
 */


package com.netflix.spinnaker.kato.orchestration

import com.netflix.spinnaker.kato.data.task.Task
import com.netflix.spinnaker.kato.data.task.TaskRepository
import org.springframework.beans.factory.annotation.Autowired
import org.springframework.context.ApplicationContext

import java.util.concurrent.ExecutorService
import java.util.concurrent.Executors
import java.util.concurrent.TimeoutException

class DefaultOrchestrationProcessor implements OrchestrationProcessor {
  private static final String TASK_PHASE = "ORCHESTRATION"

  protected ExecutorService executorService = Executors.newCachedThreadPool()

  @Autowired
  TaskRepository taskRepository

  @Autowired
  ApplicationContext applicationContext

  Task process(List<AtomicOperation> atomicOperations) {
    def task = taskRepository.create(TASK_PHASE, "Initializing Orchestration Task...")
    executorService.submit {
      // Autowire the atomic operations
      atomicOperations.each { autowire it }
      TaskRepository.threadLocalTask.set(task)
      try {
        def results = []
        for (AtomicOperation atomicOperation : atomicOperations) {
          task.updateStatus TASK_PHASE, "Processing op: ${atomicOperation.class.simpleName}"
          try {
            results << atomicOperation.operate(results)
            task.updateStatus(TASK_PHASE, "Orchestration completed successfully.")
          } catch (e) {
            e.printStackTrace()
            def stringWriter = new StringWriter()
            def printWriter = new PrintWriter(stringWriter)
            e.printStackTrace(printWriter)
            task.updateStatus TASK_PHASE, "Orchestration failed: ${atomicOperation.class.simpleName} -- ${stringWriter.toString()}"
            task.fail()
          }
        }
<<<<<<< HEAD
        task.addResultObjects(results)
=======
        task.resultObjects.addAll(results)
        if (!task.status.isCompleted()) {
          task.complete()
        }
>>>>>>> 4bab498d
      } catch (TimeoutException IGNORE) {
        task.updateStatus "INIT", "Orchestration timed out."
        task.fail()
      } finally {
        task.complete()
      }
    }
    task
  }

  void autowire(obj) {
    applicationContext.autowireCapableBeanFactory.autowireBean obj
  }
}<|MERGE_RESOLUTION|>--- conflicted
+++ resolved
@@ -59,14 +59,10 @@
             task.fail()
           }
         }
-<<<<<<< HEAD
         task.addResultObjects(results)
-=======
-        task.resultObjects.addAll(results)
         if (!task.status.isCompleted()) {
           task.complete()
         }
->>>>>>> 4bab498d
       } catch (TimeoutException IGNORE) {
         task.updateStatus "INIT", "Orchestration timed out."
         task.fail()
