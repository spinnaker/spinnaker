--- conflicted
+++ resolved
@@ -107,18 +107,12 @@
           log.error("retrofit error for : [repoType: ${repoInfo?.repoType} projectKey:${repoInfo?.projectKey} repositorySlug:${repoInfo?.repositorySlug} sourceCommit:${sourceCommit} targetCommit: ${targetCommit}], retrying", e)
           return new DefaultTaskResult(ExecutionStatus.RUNNING, [getCommitsRetriesRemaining: retriesRemaining - 1])
         }
-<<<<<<< HEAD
     } catch(Exception f) { // retry on everything else
       log.error("unexpected exception for : [repoType: ${repoInfo?.repoType} projectKey:${repoInfo?.projectKey} repositorySlug:${repoInfo?.repositorySlug} sourceCommit:${sourceCommit} targetCommit: ${targetCommit}], retrying", f)
-      return new DefaultTaskResult(ExecutionStatus.RUNNING)
+      return new DefaultTaskResult(ExecutionStatus.RUNNING, [getCommitsRetriesRemaining: retriesRemaining - 1])
     } catch(Throwable g) {
       log.error("unexpected throwable for : [repoType: ${repoInfo?.repoType} projectKey:${repoInfo?.projectKey} repositorySlug:${repoInfo?.repositorySlug} sourceCommit:${sourceCommit} targetCommit: ${targetCommit}], retrying", g)
-      return new DefaultTaskResult(ExecutionStatus.RUNNING)
-=======
-    } catch (Exception e) { // retry on everything else
-      log.error("unexpeced error for : for : [repoType: ${repoInfo?.repoType} projectKey:${repoInfo?.projectKey} repositorySlug:${repoInfo?.repositorySlug} sourceCommit:${sourceCommit} targetCommit: ${targetCommit}], retrying", e)
       return new DefaultTaskResult(ExecutionStatus.RUNNING, [getCommitsRetriesRemaining: retriesRemaining - 1])
->>>>>>> fc57d4bd
     }
   }
 
