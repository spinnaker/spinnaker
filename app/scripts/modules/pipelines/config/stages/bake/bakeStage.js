--- conflicted
+++ resolved
@@ -18,13 +18,8 @@
       key: 'bake',
       controller: 'BakeStageCtrl',
       controllerAs: 'bakeStageCtrl',
-<<<<<<< HEAD
       templateUrl: require('./bakeStage.html'),
       executionDetailsUrl: require('./bakeExecutionDetails.html'),
-=======
-      templateUrl: 'scripts/modules/pipelines/config/stages/bake/bakeStage.html',
-      executionDetailsUrl: 'scripts/modules/pipelines/config/stages/bake/bakeExecutionDetails.html',
->>>>>>> 5d943c44
       defaultTimeoutMs: 60 * 60 * 1000, // 60 minutes
       validators: [
         {
@@ -94,6 +89,9 @@
         if (!$scope.stage.regions.length && $scope.application.defaultRegion) {
           $scope.stage.regions.push($scope.application.defaultRegion);
         }
+        if (!$scope.stage.regions.length && $scope.application.defaultRegion) {
+          $scope.stage.regions.push($scope.application.defaultRegion);
+        }
         $scope.baseOsOptions = results.baseOsOptions;
         $scope.vmTypes = results.vmTypes;
         $scope.baseLabelOptions = results.baseLabelOptions;
