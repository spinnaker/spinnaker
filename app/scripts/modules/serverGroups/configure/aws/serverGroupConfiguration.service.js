'use strict';

let angular = require('angular');

module.exports = angular.module('spinnaker.aws.serverGroup.configure.service', [
  require('../../../../services/imageService.js'),
  require('../../../account/accountService.js'),
  require('../../../securityGroups/securityGroup.read.service.js'),
  require('../../../../services/instanceTypeService.js'),
  require('../../../subnet/subnet.read.service.js'),
  require('../../../keyPairs/keyParis.read.service.js'),
  require('../../../loadBalancers/loadBalancer.read.service.js'),
  require('../../../caches/cacheInitializer.js'),
  require('utils/lodash.js'),
])
  .factory('awsServerGroupConfigurationService', function($q, imageService, accountService, securityGroupReader,
                                                          instanceTypeService, cacheInitializer,
                                                          subnetReader, keyPairsReader, loadBalancerReader, _) {


    function configureCommand(application, command) {
      var imageLoader;
      if (command.viewState.disableImageSelection) {
        imageLoader = $q.when(null);
      } else {
        imageLoader = command.viewState.imageId ? loadImagesFromAmi(command) : loadImagesFromApplicationName(application, command.selectedProvider);
      }

      return $q.all({
        regionsKeyedByAccount: accountService.getRegionsKeyedByAccount('aws'),
        securityGroups: securityGroupReader.getAllSecurityGroups(),
        loadBalancers: loadBalancerReader.listAWSLoadBalancers(),
        subnets: subnetReader.listSubnets(),
        preferredZones: accountService.getPreferredZonesByAccount(),
        keyPairs: keyPairsReader.listKeyPairs(),
        packageImages: imageLoader,
        instanceTypes: instanceTypeService.getAllTypesByRegion(),
      }).then(function(loader) {
        loader.accounts = _.keys(loader.regionsKeyedByAccount);
        loader.filtered = {};
        command.backingData = loader;
        attachEventHandlers(command);
      });
    }

    function loadImagesFromApplicationName(application, provider) {
      return imageService.findImages({
        provider: provider,
        q: application.name.replace(/_/g, '[_\\-]') + '*',
      });
    }

    function loadImagesFromAmi(command) {
      return imageService.getAmi(command.selectedProvider, command.viewState.imageId, command.region, command.credentials).then(
        function (namedImage) {
          if (!namedImage) {
            return [];
          }
          command.amiName = namedImage.imageName;

          var packageBase = namedImage.imageName.split('_')[0];
          var parts = packageBase.split('-');
          if (parts.length > 3) {
            packageBase = parts.slice(0, -3).join('-');
          }
          if (!packageBase || packageBase.length < 3) {
            return [namedImage];
          }

          return imageService.findImages({
            provider: command.selectedProvider,
            q: packageBase + '-*',
          });
        },
        function() {
          return [];
        }
      );
    }

    function configureKeyPairs(command) {
      var result = { dirty: {} };
      if (command.credentials && command.region) {
        var filtered = _(command.backingData.keyPairs)
          .filter({account: command.credentials, region: command.region})
          .pluck('keyName')
          .valueOf();
        if (command.keyPair && filtered.indexOf(command.keyPair) === -1) {
          var acct = command.backingData.regionsKeyedByAccount[command.credentials] || {regions: [], defaultKeyPair: null};
          command.keyPair = acct.defaultKeyPair;
          // Note: this will generally be ignored, so we probably won't flag it in the UI
          result.dirty.keyPair = true;
        }
        command.backingData.filtered.keyPairs = filtered;
      } else {
        command.backingData.filtered.keyPairs = [];
      }
      return result;
    }

    function configureInstanceTypes(command) {
      var result = { dirty: {} };
      if (command.region) {
        var filtered = instanceTypeService.getAvailableTypesForRegions(command.selectedProvider, command.backingData.instanceTypes, [command.region]);
        if (command.instanceType && filtered.indexOf(command.instanceType) === -1) {
          command.instanceType = null;
          result.dirty.instanceType = true;
        }
        command.backingData.filtered.instanceTypes = filtered;
      } else {
        command.backingData.filtered.instanceTypes = [];
      }
      return result;
    }

    function configureImages(command) {
      var result = { dirty: {} };
      var regionalImages = null;
      if (command.viewState.disableImageSelection) {
        return result;
      }
      if (command.region) {
        regionalImages = command.backingData.packageImages.
          filter(function (image) {
            return image.amis && image.amis[command.region];
          }).
          map(function (image) {
            return { imageName: image.imageName, ami: image.amis ? image.amis[command.region][0] : null };
          });
        if (command.amiName && !regionalImages.some(function (image) {
          return image.imageName === command.amiName;
        })) {
          result.dirty.amiName = true;
          command.amiName = null;
        }
      } else {
        command.amiName = null;
      }
      command.backingData.filtered.images = regionalImages;
      return result;
    }

    function configureAvailabilityZones(command) {
      command.backingData.filtered.availabilityZones =
        _.find(command.backingData.regionsKeyedByAccount[command.credentials].regions, {name: command.region}).availabilityZones;
    }

    function configureSubnetPurposes(command) {
      var result = { dirty: {} };
      var filteredData = command.backingData.filtered;
      if (command.region === null) {
        return result;
      }
      filteredData.subnetPurposes = _(command.backingData.subnets)
        .filter({account: command.credentials, region: command.region})
        .reject({target: 'elb'})
        .reject({purpose: null})
<<<<<<< HEAD
        .pluck('purpose')
        .uniq()
        .map(function(purpose) { return { purpose: purpose, label: purpose }; })
=======
        .uniq('purpose')
>>>>>>> b8d6926d
        .valueOf();

      if (!_(filteredData.subnetPurposes).some({purpose: command.subnetType})) {
        command.subnetType = null;
        result.dirty.subnetType = true;
      }
      return result;
    }

    function configureSecurityGroupOptions(command) {
      var results = { dirty: {} };
      var currentOptions = command.backingData.filtered.securityGroups;
      var newSecurityGroups = command.backingData.securityGroups[command.credentials] || { aws: {}};
      var newRegionalSecurityGroups = _(newSecurityGroups.aws[command.region])
        .filter({vpcId: command.vpcId || null})
        .sortBy('name')
        .valueOf();
      if (currentOptions && command.securityGroups) {
        // not initializing - we are actually changing groups
        var currentGroupNames = command.securityGroups.map(function(groupId) {
          var match = _(currentOptions).find({id: groupId});
          return match ? match.name : groupId;
        });

        var matchedGroups = command.securityGroups.map(function(groupId) {
          var securityGroup = _(currentOptions).find({id: groupId}) ||
            _(currentOptions).find({name: groupId});
          return securityGroup ? securityGroup.name : null;
        }).map(function(groupName) {
          return _(newRegionalSecurityGroups).find({name: groupName});
        }).filter(function(group) {
          return group;
        });

        var matchedGroupNames = _.pluck(matchedGroups, 'name');
        var removed = _.xor(currentGroupNames, matchedGroupNames);
        command.securityGroups = _.pluck(matchedGroups, 'id');
        if (removed.length) {
          results.dirty.securityGroups = removed;
        }
      }
      command.backingData.filtered.securityGroups = newRegionalSecurityGroups;
      return results;
    }

    function refreshSecurityGroups(command) {
      return cacheInitializer.refreshCache('securityGroups').then(function() {
        return securityGroupReader.getAllSecurityGroups().then(function(securityGroups) {
          command.backingData.securityGroups = securityGroups;
          configureSecurityGroupOptions(command);
        });
      });
    }

    function refreshInstanceTypes(command) {
      return cacheInitializer.refreshCache('instanceTypes').then(function() {
        return instanceTypeService.getAllTypesByRegion('aws').then(function(instanceTypes) {
          command.backingData.instanceTypes = instanceTypes;
          configureInstanceTypes(command);
        });
      });
    }

    function configureLoadBalancerOptions(command) {
      var results = { dirty: {} };
      var current = command.loadBalancers;
      var newLoadBalancers = _(command.backingData.loadBalancers)
        .pluck('accounts')
        .flatten(true)
        .filter({name: command.credentials})
        .pluck('regions')
        .flatten(true)
        .filter({name: command.region})
        .pluck('loadBalancers')
        .flatten(true)
        .filter({vpcId: command.vpcId})
        .pluck('name')
        .unique()
        .valueOf()
        .sort();

      if (current && command.loadBalancers) {
        var matched = _.intersection(newLoadBalancers, command.loadBalancers);
        var removed = _.xor(matched, current);
        command.loadBalancers = matched;
        if (removed.length) {
          results.dirty.loadBalancers = removed;
        }
      }
      command.backingData.filtered.loadBalancers = newLoadBalancers;
      return results;
    }

    function refreshLoadBalancers(command) {
      return cacheInitializer.refreshCache('loadBalancers').then(function() {
        return loadBalancerReader.listAWSLoadBalancers().then(function(loadBalancers) {
          command.backingData.loadBalancers = loadBalancers;
          configureLoadBalancerOptions(command);
        });
      });
    }

    function configureVpcId(command) {
      var result = { dirty: {} };
      if (!command.subnetType) {
        command.vpcId = null;
        result.dirty.vpcId = true;
      } else {
        var subnet = _(command.backingData.subnets)
          .find({purpose: command.subnetType, account: command.credentials, region: command.region});
        command.vpcId = subnet ? subnet.vpcId : null;
      }
      return result;
    }

    function attachEventHandlers(command) {

      command.usePreferredZonesChanged = function usePreferredZonesChanged() {
        var currentZoneCount = command.availabilityZones ? command.availabilityZones.length : 0;
        var result = { dirty: {} };
        var preferredZonesForAccount = command.backingData.preferredZones[command.credentials];
        if (preferredZonesForAccount && preferredZonesForAccount[command.region] && command.viewState.usePreferredZones) {
          command.availabilityZones = angular.copy(preferredZonesForAccount[command.region].sort());
        } else {
          command.availabilityZones = _.intersection(command.availabilityZones, command.backingData.filtered.availabilityZones);
          var newZoneCount = command.availabilityZones ? command.availabilityZones.length : 0;
          if (currentZoneCount !== newZoneCount) {
            result.dirty.availabilityZones = true;
          }
        }
        return result;
      };

      command.subnetChanged = function subnetChanged() {
        var results =configureVpcId(command);
        angular.extend(results.dirty, configureSecurityGroupOptions(command).dirty);
        angular.extend(results.dirty, configureLoadBalancerOptions(command).dirty);
        command.viewState.dirty = command.viewState.dirty || {};
        angular.extend(command.viewState.dirty, results.dirty);
        return results;
      };

      command.regionChanged = function regionChanged() {
        var result = { dirty: {} };
        var filteredData = command.backingData.filtered;
        angular.extend(result.dirty, configureSubnetPurposes(command).dirty);
        if (command.region) {
          angular.extend(result.dirty, command.subnetChanged().dirty);
          angular.extend(result.dirty, configureInstanceTypes(command).dirty);

          configureAvailabilityZones(command);
          angular.extend(result.dirty, command.usePreferredZonesChanged().dirty);

          angular.extend(result.dirty, configureImages(command).dirty);
          angular.extend(result.dirty, configureKeyPairs(command).dirty);
        } else {
          filteredData.regionalAvailabilityZones = null;
        }

        return result;
      };

      command.credentialsChanged = function credentialsChanged() {
        var result = { dirty: {} };
        var backingData = command.backingData;
        if (command.credentials) {
          var regionsForAccount = backingData.regionsKeyedByAccount[command.credentials] || {regions: [], defaultKeyPair: null};
          backingData.filtered.regions = regionsForAccount.regions;
          if (!_(backingData.filtered.regions).some({name: command.region})) {
            command.region = null;
            result.dirty.region = true;
          } else {
            angular.extend(result.dirty, command.regionChanged().dirty);
          }
        } else {
          command.region = null;
        }
        return result;
      };
    }

    return {
      configureCommand: configureCommand,
      configureKeyPairs: configureKeyPairs,
      configureInstanceTypes: configureInstanceTypes,
      configureImages: configureImages,
      configureAvailabilityZones: configureAvailabilityZones,
      configureSubnetPurposes: configureSubnetPurposes,
      configureSecurityGroupOptions: configureSecurityGroupOptions,
      configureLoadBalancerOptions: configureLoadBalancerOptions,
      configureVpcId: configureVpcId,
      refreshLoadBalancers: refreshLoadBalancers,
      refreshSecurityGroups: refreshSecurityGroups,
      refreshInstanceTypes: refreshInstanceTypes,
    };


  }).name;<|MERGE_RESOLUTION|>--- conflicted
+++ resolved
@@ -155,13 +155,7 @@
         .filter({account: command.credentials, region: command.region})
         .reject({target: 'elb'})
         .reject({purpose: null})
-<<<<<<< HEAD
-        .pluck('purpose')
-        .uniq()
-        .map(function(purpose) { return { purpose: purpose, label: purpose }; })
-=======
         .uniq('purpose')
->>>>>>> b8d6926d
         .valueOf();
 
       if (!_(filteredData.subnetPurposes).some({purpose: command.subnetType})) {
