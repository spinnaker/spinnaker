--- conflicted
+++ resolved
@@ -21,18 +21,12 @@
 
   var service, $http, config, scope, timeout, task;
 
-<<<<<<< HEAD
   beforeEach(
     window.module(
       require('./tasks.api.config.js'),
       require('../../settings/settings.js')
     )
   );
-=======
-  beforeEach(function() {
-    loadDeck({generateUrls: false, initializeCache: false, enableAuth: false,});
-  });
->>>>>>> b8d6926d
 
 
   beforeEach(window.inject(function(settings, tasksApi, $httpBackend, $rootScope, $timeout) {
@@ -61,12 +55,8 @@
     });
 
     it('resolves watchForTaskComplete immediately if task is complete', function() {
-<<<<<<< HEAD
-
-      $http.whenGET('/applications/deck/tasks/1').respond(200, {
-=======
-      $http.whenGET(config.gateUrl + '/applications/deck/tasks/1').respond(200, {
->>>>>>> b8d6926d
+
+      $http.whenGET('/applications/deck/tasks/1').respond(200, {
         id: 1,
         status: 'COMPLETED'
       });
