'use strict';

describe('spinnaker.caches.infrastructure', function() {

  var infrastructureCaches, deckCacheFactory;

<<<<<<< HEAD
  beforeEach(
    window.module(
      require('./infrastructureCaches.js')
    )
  );
  
  beforeEach(window.inject(function(_infrastructureCaches_, _deckCacheFactory_, _authenticationService_, _settings_) {
=======
  beforeEach(module('spinnaker.caches.infrastructure'));
  beforeEach(inject(function(_infrastructureCaches_, _deckCacheFactory_) {
>>>>>>> b8d6926d
    infrastructureCaches = _infrastructureCaches_;
    deckCacheFactory = _deckCacheFactory_;
  }));

  describe('injected values', function () {
    it('should be valid instances', function () {
      expect(infrastructureCaches).toBeDefined();
      expect(deckCacheFactory).toBeDefined();
    });
  });

  describe('cache initialization', function() {

    beforeEach(function() {
      var cacheInstantiations = [];
      var removalCalls = [];

      var cacheFactory = function(cacheId, config) {
        cacheInstantiations.push({cacheId: cacheId, config: config});
      };

      cacheFactory.createCache = function(cacheId, config) {
        cacheInstantiations.push({cacheId: cacheId, config: config});
      };

      cacheFactory.get = function(cacheId) {
        return {
          removeAll: function() {
            removalCalls.push(cacheId);
          },
          destroy: angular.noop,
        };
      };

      this.cacheFactory = cacheFactory;
      this.cacheInstantiations = cacheInstantiations;
      this.removalCalls = removalCalls;

    });

    it('should remove all keys from previous versions', function() {

      var config = {
        version: 2,
        cacheFactory: this.cacheFactory,
      };

      infrastructureCaches.createCache('myCache', config);

      expect(this.cacheInstantiations.length).toBe(6);
      expect(this.cacheInstantiations[0].config.storagePrefix).toBeUndefined();
      expect(this.cacheInstantiations[1].config.storagePrefix).toBe(deckCacheFactory.getStoragePrefix('myCache', 1));
      expect(this.cacheInstantiations[2].config.storagePrefix).toBe(deckCacheFactory.getStoragePrefix('infrastructure:myCache', 0));
      expect(this.cacheInstantiations[3].config.storagePrefix).toBe(deckCacheFactory.getStoragePrefix('myCache', 2));
      expect(this.cacheInstantiations[4].config.storagePrefix).toBe(deckCacheFactory.getStoragePrefix('infrastructure:myCache', 1));
      expect(this.cacheInstantiations[5].config.storagePrefix).toBe(deckCacheFactory.getStoragePrefix('infrastructure:myCache', 2));
      expect(this.removalCalls.length).toBe(5);
      expect(this.removalCalls).toEqual(['myCache', 'myCache', 'infrastructure:myCache', 'myCache', 'infrastructure:myCache']);

    });

    it('should remove non-versioned, even if version not explicitly specified, and use version 1', function() {
      infrastructureCaches.createCache('myCache', {
        cacheFactory: this.cacheFactory,
      });

      expect(this.cacheInstantiations.length).toBe(4);
      expect(this.cacheInstantiations[0].config.storagePrefix).toBeUndefined();
      expect(this.cacheInstantiations[1].config.storagePrefix).toBe(deckCacheFactory.getStoragePrefix('myCache', 1));
      expect(this.cacheInstantiations[2].config.storagePrefix).toBe(deckCacheFactory.getStoragePrefix('infrastructure:myCache', 0));
      expect(this.cacheInstantiations[3].config.storagePrefix).toBe(deckCacheFactory.getStoragePrefix('infrastructure:myCache', 1));
      expect(this.removalCalls.length).toBe(3);
      expect(this.removalCalls).toEqual(['myCache', 'myCache', 'infrastructure:myCache']);
    });

    it('should remove all keys when clearCache called', function() {
      infrastructureCaches.createCache('someBadCache', {
        cacheFactory: this.cacheFactory,
        version: 0,
      });

      var removalCallsAfterInitialization = this.removalCalls.length;
      infrastructureCaches.clearCache('someBadCache');
      expect(this.removalCalls.length).toBe(removalCallsAfterInitialization + 1);
    });

<<<<<<< HEAD
    it('should remove all keys when clearCache called', function() {
      infrastructureCaches.createCache('someBadCache', {
        cacheFactory: this.cacheFactory,
        version: 0,
      });

      var removalCallsAfterInitialization = this.removalCalls.length;
      infrastructureCaches.clearCache('someBadCache');
      expect(this.removalCalls.length).toBe(removalCallsAfterInitialization + 1);
    });

    it('should set disabled flag and register event when authEnabled', function () {
      var originalAuthEnabled = settings.authEnabled;
      settings.authEnabled = true;
      spyOn(authenticationService, 'getAuthenticatedUser').and.returnValue({authenticated: false});
      spyOn(authenticationService, 'onAuthentication');
      infrastructureCaches.createCache('authCache', {
        cacheFactory: this.cacheFactory,
        authEnabled: true,
      });
      expect(this.cacheInstantiations[3].config.disabled).toBe(true);
      expect(authenticationService.onAuthentication.calls.count()).toBe(1);
      settings.authEnabled = originalAuthEnabled;
    });

    it('should ignore authEnabled flag when settings disable auth', function () {
      var originalAuthEnabled = settings.authEnabled;
      settings.authEnabled = false;
      spyOn(authenticationService, 'getAuthenticatedUser').and.returnValue({authenticated: false});
      spyOn(authenticationService, 'onAuthentication');
      infrastructureCaches.createCache('authCache', {
        cacheFactory: this.cacheFactory,
        authEnabled: true,
      });
      expect(this.cacheInstantiations[3].config.disabled).toBe(false);
      expect(authenticationService.onAuthentication.calls.count()).toBe(0);
      settings.authEnabled = originalAuthEnabled;
    });
=======
>>>>>>> b8d6926d
  });
});<|MERGE_RESOLUTION|>--- conflicted
+++ resolved
@@ -4,7 +4,6 @@
 
   var infrastructureCaches, deckCacheFactory;
 
-<<<<<<< HEAD
   beforeEach(
     window.module(
       require('./infrastructureCaches.js')
@@ -12,10 +11,6 @@
   );
   
   beforeEach(window.inject(function(_infrastructureCaches_, _deckCacheFactory_, _authenticationService_, _settings_) {
-=======
-  beforeEach(module('spinnaker.caches.infrastructure'));
-  beforeEach(inject(function(_infrastructureCaches_, _deckCacheFactory_) {
->>>>>>> b8d6926d
     infrastructureCaches = _infrastructureCaches_;
     deckCacheFactory = _deckCacheFactory_;
   }));
@@ -102,7 +97,6 @@
       expect(this.removalCalls.length).toBe(removalCallsAfterInitialization + 1);
     });
 
-<<<<<<< HEAD
     it('should remove all keys when clearCache called', function() {
       infrastructureCaches.createCache('someBadCache', {
         cacheFactory: this.cacheFactory,
@@ -114,34 +108,5 @@
       expect(this.removalCalls.length).toBe(removalCallsAfterInitialization + 1);
     });
 
-    it('should set disabled flag and register event when authEnabled', function () {
-      var originalAuthEnabled = settings.authEnabled;
-      settings.authEnabled = true;
-      spyOn(authenticationService, 'getAuthenticatedUser').and.returnValue({authenticated: false});
-      spyOn(authenticationService, 'onAuthentication');
-      infrastructureCaches.createCache('authCache', {
-        cacheFactory: this.cacheFactory,
-        authEnabled: true,
-      });
-      expect(this.cacheInstantiations[3].config.disabled).toBe(true);
-      expect(authenticationService.onAuthentication.calls.count()).toBe(1);
-      settings.authEnabled = originalAuthEnabled;
-    });
-
-    it('should ignore authEnabled flag when settings disable auth', function () {
-      var originalAuthEnabled = settings.authEnabled;
-      settings.authEnabled = false;
-      spyOn(authenticationService, 'getAuthenticatedUser').and.returnValue({authenticated: false});
-      spyOn(authenticationService, 'onAuthentication');
-      infrastructureCaches.createCache('authCache', {
-        cacheFactory: this.cacheFactory,
-        authEnabled: true,
-      });
-      expect(this.cacheInstantiations[3].config.disabled).toBe(false);
-      expect(authenticationService.onAuthentication.calls.count()).toBe(0);
-      settings.authEnabled = originalAuthEnabled;
-    });
-=======
->>>>>>> b8d6926d
   });
 });