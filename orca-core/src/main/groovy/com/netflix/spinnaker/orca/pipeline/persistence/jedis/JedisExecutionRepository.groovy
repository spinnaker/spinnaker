package com.netflix.spinnaker.orca.pipeline.persistence.jedis

import java.util.function.Function
import com.fasterxml.jackson.databind.ObjectMapper
import com.netflix.spectator.api.ExtendedRegistry
import com.netflix.spinnaker.orca.config.OrcaConfiguration
import com.netflix.spinnaker.orca.jackson.OrcaObjectMapper
import com.netflix.spinnaker.orca.pipeline.model.*
import com.netflix.spinnaker.orca.pipeline.persistence.ExecutionNotFoundException
import com.netflix.spinnaker.orca.pipeline.persistence.ExecutionRepository
import groovy.transform.CompileDynamic
import groovy.transform.CompileStatic
import groovy.util.logging.Slf4j
import org.springframework.beans.factory.annotation.Autowired
import org.springframework.beans.factory.annotation.Value
import org.springframework.scheduling.concurrent.ThreadPoolTaskExecutor
import org.springframework.stereotype.Component
import redis.clients.jedis.Jedis
import redis.clients.jedis.JedisCommands
import redis.clients.util.Pool
import rx.Observable
import rx.Scheduler
import rx.functions.Func1
import rx.schedulers.Schedulers

@Component
@Slf4j
@CompileStatic
class JedisExecutionRepository implements ExecutionRepository {

  private final Pool<Jedis> jedisPool
  private final ObjectMapper mapper = new OrcaObjectMapper()
  private final int chunkSize
  private final Scheduler queryAllScheduler
  private final Scheduler queryByAppScheduler

  @Autowired
  JedisExecutionRepository(
    ExtendedRegistry extendedRegistry,
    Pool<Jedis> jedisPool,
    @Value('${threadPool.executionRepository:150}') int threadPoolSize,
    @Value('${chunkSize.executionRepository:75}') int threadPoolChunkSize
  ) {
    this(
      jedisPool,
      Schedulers.from(newFixedThreadPool(extendedRegistry, 10, "QueryAll")),
      Schedulers.from(newFixedThreadPool(extendedRegistry, threadPoolSize, "QueryByApp")),
      threadPoolChunkSize
    )
  }

  JedisExecutionRepository(
    Pool<Jedis> jedisPool,
    Scheduler queryAllScheduler,
    Scheduler queryByAppScheduler,
    int threadPoolChunkSize
  ) {
    this.jedisPool = jedisPool
    this.queryAllScheduler = queryAllScheduler
    this.queryByAppScheduler = queryByAppScheduler
    this.chunkSize = threadPoolChunkSize
  }

  @Override
  void store(Orchestration orchestration) {
    withJedis { Jedis jedis ->
      storeExecutionInternal(jedis, orchestration)
    }
  }

  @Override
  void store(Pipeline pipeline) {
    withJedis { Jedis jedis ->
<<<<<<< HEAD
      storeExecutionInternal(jedis, pipeline)
=======
      if (pipeline.id) {
        def json = jedis.hget("pipeline:$pipeline.id", "config")
        def existing = mapper.readValue(json, Pipeline)
        Map<String, Map<String, Object>> contexts = [:]
        pipeline.stages.each { stage ->
          contexts[stage.id] = stage.context
          ((PipelineStage) stage).context = existing.stages.find { it.id == stage.id }?.context
        }
        storeExecutionInternal(jedis, pipeline)
        pipeline.stages.each { stage ->
          ((PipelineStage) stage).context = contexts[stage.id]
        }
      } else {
        storeExecutionInternal(jedis, pipeline)
      }
>>>>>>> 057a2222
      jedis.zadd(executionsByPipelineKey(pipeline.pipelineConfigId), pipeline.buildTime, pipeline.id)
    }
  }

  @Override
  void storeStage(PipelineStage stage) {
    withJedis { Jedis jedis ->
      storeStageInternal(jedis, Pipeline, stage)
    }
  }

  @Override
  void storeStage(Stage stage) {
    if (stage instanceof OrchestrationStage) {
      storeStage((OrchestrationStage) stage)
    } else {
      storeStage((PipelineStage) stage)
    }
  }

  @Override
  void storeStage(OrchestrationStage stage) {
    withJedis { Jedis jedis ->
      storeStageInternal(jedis, Orchestration, stage)
    }
  }

  @Override
  Pipeline retrievePipeline(String id) {
    withJedis { Jedis jedis ->
      retrieveInternal(jedis, Pipeline, id)
    }
  }

  @Override
  void deletePipeline(String id) {
    withJedis { Jedis jedis ->
      deleteInternal(jedis, Pipeline, id)
    }
  }

  @Override
  Observable<Pipeline> retrievePipelines() {
    all(Pipeline)
  }

  @Override
  Observable<Pipeline> retrievePipelinesForApplication(String application) {
    allForApplication(Pipeline, application)
  }

  @Override
  @CompileDynamic
  Observable<Pipeline> retrievePipelinesForPipelineConfigId(String pipelineConfigId, int limit) {
    return retrieveObservable(Pipeline, executionsByPipelineKey(pipelineConfigId), new Func1<String, Iterable<String>>() {
      @Override
      Iterable<String> call(String key) {
        withJedis { Jedis jedis ->
          return jedis.zrevrange(key, 0, (limit - 1))
        }
      }
    }, queryByAppScheduler)
  }

  @Override
  Orchestration retrieveOrchestration(String id) {
    withJedis { Jedis jedis ->
      retrieveInternal(jedis, Orchestration, id)
    }
  }

  @Override
  void deleteOrchestration(String id) {
    withJedis { Jedis jedis ->
      deleteInternal(jedis, Orchestration, id)
    }
  }

  @Override
  Observable<Orchestration> retrieveOrchestrations() {
    all(Orchestration)
  }

  @Override
  Observable<Orchestration> retrieveOrchestrationsForApplication(String application) {
    allForApplication(Orchestration, application)
  }

  private void storeExecutionInternal(JedisCommands jedis, Execution execution) {
    def prefix = execution.getClass().simpleName.toLowerCase()

    if (!execution.id) {
      execution.id = UUID.randomUUID().toString()
      jedis.sadd(alljobsKey(execution.getClass()), execution.id)
      def appKey = appKey(execution.getClass(), execution.application)
      jedis.sadd(appKey, execution.id)
    }
    def json = mapper.writeValueAsString(execution)

    def key = "${prefix}:$execution.id"
    jedis.hset(key, "config", json)
  }

  private <T extends Execution> void storeStageInternal(Jedis jedis, Class<T> type, Stage<T> stage) {
    def json = mapper.writeValueAsString(stage)
    def key = "${type.simpleName.toLowerCase()}:stage:${stage.id}"
    jedis.hset(key, "config", json)
  }

  @CompileDynamic
  private <T extends Execution> T retrieveInternal(Jedis jedis, Class<T> type, String id) throws ExecutionNotFoundException {
    def key = "${type.simpleName.toLowerCase()}:$id"
    if (jedis.exists(key)) {
      def json = jedis.hget(key, "config")
      def execution = mapper.readValue(json, type)
      // PATCH to handle https://jira.netflix.com/browse/SPIN-784
      def originalStageCount = execution.stages.size()
      execution.stages = execution.stages.unique({ it.id })
      if (execution.stages.size() != originalStageCount) {
        log.warn(
          "Pipeline ${id} has duplicate stages (original count: ${originalStageCount}, unique count: ${execution.stages.size()})")
      }
      return sortStages(jedis, execution, type)
    } else {
      throw new ExecutionNotFoundException("No ${type.simpleName} found for $id")
    }
  }

  @CompileDynamic
  private <T extends Execution> T sortStages(Jedis jedis, T execution, Class<T> type) {
    List<Stage<T>> reorderedStages = []

    def childStagesByParentStageId = execution.stages.findAll { it.parentStageId != null }.groupBy { it.parentStageId }
    execution.stages.findAll { it.parentStageId == null }.each { Stage<T> parentStage ->
      reorderedStages << parentStage

      def children = childStagesByParentStageId[parentStage.id] ?: []
      while (!children.isEmpty()) {
        def child = children.remove(0)
        children.addAll(0, childStagesByParentStageId[child.id] ?: [])
        reorderedStages << child
      }
    }

    List<Stage<T>> retrievedStages = retrieveStages(jedis, type, reorderedStages.collect { it.id })
    def retrievedStagesById = retrievedStages.findAll { it?.id }.groupBy { it.id } as Map<String, Stage>
    execution.stages = reorderedStages.collect {
      def explicitStage = retrievedStagesById[it.id] ? retrievedStagesById[it.id][0] : it
      explicitStage.execution = execution
      return explicitStage
    }
    return execution
  }

  private <T extends Execution> List<Stage<T>> retrieveStages(Jedis jedis, Class<T> type, List<String> ids) {
    def pipeline = jedis.pipelined()
    ids.each { id ->
      pipeline.hget("${type.simpleName.toLowerCase()}:stage:${id}", "config")
    }
    def results = pipeline.syncAndReturnAll()
    return results.collect { it ? mapper.readValue(it as String, Stage) : null }
  }

  private <T extends Execution> void deleteInternal(Jedis jedis, Class<T> type, String id) {
    def key = "${type.simpleName.toLowerCase()}:$id"
    try {
      T item = retrieveInternal(jedis, type, id)
      def appKey = appKey(type, item.application)
      jedis.srem(appKey, id)

      if (item instanceof Pipeline) {
        ((Pipeline) item).with {
          jedis.zrem(executionsByPipelineKey(pipelineConfigId), item.id)
        }
      }

      item.stages.each { Stage stage ->
        def stageKey = "${type.simpleName.toLowerCase()}:stage:${stage.id}"
        jedis.hdel(stageKey, "config")
      }
    } catch (ExecutionNotFoundException ignored) {
      // do nothing
    } finally {
      jedis.hdel(key, "config")
      jedis.srem(alljobsKey(type), id)
    }
  }

  private <T extends Execution> Observable<T> all(Class<T> type) {
    retrieveObservable(type, alljobsKey(type), queryAllScheduler)
  }

  private <T extends Execution> Observable<T> allForApplication(Class<T> type, String application) {
    retrieveObservable(type, appKey(type, application), queryByAppScheduler)
  }

  @CompileDynamic
  private <T extends Execution> Observable<T> retrieveObservable(Class<T> type, String lookupKey, Scheduler scheduler) {
    return retrieveObservable(type, lookupKey, new Func1<String, Iterable<String>>() {
      @Override
      Iterable<String> call(String key) {
        withJedis { Jedis jedis ->
          return jedis.smembers(key)
        }
      }
    }, scheduler)
  }

  @CompileDynamic
  private <T extends Execution> Observable<T> retrieveObservable(Class<T> type, String lookupKey, Func1<String, Iterable<String>> lookupKeyFetcher, Scheduler scheduler) {
    Observable
      .just(lookupKey)
      .flatMapIterable(lookupKeyFetcher)
      .buffer(chunkSize)
      .flatMap { Collection<String> ids ->
      Observable
        .from(ids)
        .flatMap { String executionId ->
        withJedis { Jedis jedis ->
          try {
            return Observable.just(retrieveInternal(jedis, type, executionId))
          } catch (ExecutionNotFoundException ignored) {
            log.info("Execution (${executionId}) does not exist")
            if (jedis.type(lookupKey) == "zset") {
              jedis.zrem(lookupKey, executionId)
            } else {
              jedis.srem(lookupKey, executionId)
            }
          } catch (Exception e) {
            log.error("Failed to retrieve execution '${executionId}', message: ${e.message}", e)
          }
          return Observable.empty()
        }
      }
      .subscribeOn(scheduler)
    }
  }

  private String alljobsKey(Class type) {
    "allJobs:${type.simpleName.toLowerCase()}"
  }

  private String appKey(Class type, String app) {
    "${type.simpleName.toLowerCase()}:app:${app}"
  }

  static String executionsByPipelineKey(String pipelineConfigId) {
    pipelineConfigId = pipelineConfigId ?: "---"
    "pipeline:executions:$pipelineConfigId"
  }

  private <T> T withJedis(Function<Jedis, T> action) {
    jedisPool.resource.withCloseable(action.&apply)
  }

  private static ThreadPoolTaskExecutor newFixedThreadPool(ExtendedRegistry extendedRegistry,
                                                           int threadPoolSize,
                                                           String threadPoolName) {
    def executor = new ThreadPoolTaskExecutor(maxPoolSize: threadPoolSize, corePoolSize: threadPoolSize)
    executor.afterPropertiesSet()
    return OrcaConfiguration.applyThreadPoolMetrics(extendedRegistry, executor, threadPoolName)
  }
}<|MERGE_RESOLUTION|>--- conflicted
+++ resolved
@@ -71,9 +71,6 @@
   @Override
   void store(Pipeline pipeline) {
     withJedis { Jedis jedis ->
-<<<<<<< HEAD
-      storeExecutionInternal(jedis, pipeline)
-=======
       if (pipeline.id) {
         def json = jedis.hget("pipeline:$pipeline.id", "config")
         def existing = mapper.readValue(json, Pipeline)
@@ -89,7 +86,6 @@
       } else {
         storeExecutionInternal(jedis, pipeline)
       }
->>>>>>> 057a2222
       jedis.zadd(executionsByPipelineKey(pipeline.pipelineConfigId), pipeline.buildTime, pipeline.id)
     }
   }
