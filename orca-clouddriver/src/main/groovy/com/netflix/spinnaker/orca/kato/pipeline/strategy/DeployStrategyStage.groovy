/*
 * Copyright 2014 Netflix, Inc.
 *
 * Licensed under the Apache License, Version 2.0 (the "License")
 * you may not use this file except in compliance with the License.
 * You may obtain a copy of the License at
 *
 *    http://www.apache.org/licenses/LICENSE-2.0
 *
 * Unless required by applicable law or agreed to in writing, software
 * distributed under the License is distributed on an "AS IS" BASIS,
 * WITHOUT WARRANTIES OR CONDITIONS OF ANY KIND, either express or implied.
 * See the License for the specific language governing permissions and
 * limitations under the License.
 */

package com.netflix.spinnaker.orca.kato.pipeline.strategy
import com.fasterxml.jackson.databind.ObjectMapper
import com.google.common.annotations.VisibleForTesting
import com.netflix.frigga.Names
import com.netflix.spinnaker.orca.clouddriver.pipeline.AbstractCloudProviderAwareStage
import com.netflix.spinnaker.orca.clouddriver.pipeline.DestroyServerGroupStage
import com.netflix.spinnaker.orca.kato.pipeline.DisableAsgStage
import com.netflix.spinnaker.orca.kato.pipeline.ModifyAsgLaunchConfigurationStage
import com.netflix.spinnaker.orca.kato.pipeline.ModifyScalingProcessStage
import com.netflix.spinnaker.orca.kato.pipeline.ResizeAsgStage
import com.netflix.spinnaker.orca.kato.pipeline.RollingPushStage
import com.netflix.spinnaker.orca.kato.pipeline.support.SourceResolver
import com.netflix.spinnaker.orca.kato.pipeline.support.StageData
import com.netflix.spinnaker.orca.pipeline.LinearStage
import com.netflix.spinnaker.orca.pipeline.model.Stage
import groovy.transform.CompileDynamic
import groovy.transform.CompileStatic
import groovy.transform.Immutable
import org.slf4j.Logger
import org.slf4j.LoggerFactory
import org.springframework.batch.core.Step
import org.springframework.beans.factory.annotation.Autowired
import retrofit.RetrofitError

@CompileStatic
abstract class DeployStrategyStage extends AbstractCloudProviderAwareStage {

  Logger logger = LoggerFactory.getLogger(DeployStrategyStage)

  @Autowired ObjectMapper mapper
  @Autowired ResizeAsgStage resizeAsgStage
  @Autowired DisableAsgStage disableAsgStage
  @Autowired DestroyServerGroupStage destroyServerGroupStage
  @Autowired ModifyScalingProcessStage modifyScalingProcessStage
  @Autowired SourceResolver sourceResolver
  @Autowired ModifyAsgLaunchConfigurationStage modifyAsgLaunchConfigurationStage
  @Autowired RollingPushStage rollingPushStage

  DeployStrategyStage(String name) {
    super(name)
  }

  /**
   * @return the steps for the stage excluding whatever cleanup steps will be
   * handled by the deployment strategy.
   */
  protected abstract List<Step> basicSteps(Stage stage)

  /**
   * @param stage the stage configuration.
   * @return the details of the cluster that you are deploying to.
   */
  protected CleanupConfig determineClusterForCleanup(Stage stage) {
    def stageData = stage.mapTo(StageData)
    new CleanupConfig(stageData.account, stageData.cluster, stageData.regions)
  }

  /**
   * @param stage the stage configuration.
   * @return the strategy parameter.
   */
  protected Strategy strategy(Stage stage) {
    def stageData = stage.mapTo(StageData)
    Strategy.fromStrategy(stageData.strategy)
  }

  @Override
  public List<Step> buildSteps(Stage stage) {
    correctContext(stage)
    def strategy = strategy(stage)
    strategy.composeFlow(this, stage)

    List<Step> steps = [buildStep(stage, "determineSourceServerGroup", DetermineSourceServerGroupTask)]
    if (!strategy.replacesBasicSteps()) {
      steps.addAll((basicSteps(stage) ?: []) as List<Step>)
    }
    return steps
  }

  /**
   * This nasty method is here because of an unfortunate misstep in pipeline configuration that introduced a nested
   * "cluster" key, when in reality we want all of the parameters to be derived from the top level. To preserve
   * functionality (and not break any contracts), this method is employed to move the nested data back to the context's
   * top-level
   */
  private static void correctContext(Stage stage) {
    if (stage.context.containsKey("cluster")) {
      stage.context.putAll(stage.context.cluster as Map)
    }
    stage.context.remove("cluster")
  }

<<<<<<< HEAD
  List<Map> getExistingAsgs(String application, String account, String cluster, String cloudProvider) {
=======
  List<Map> getExistingServerGroups(String application, String account, String cluster, String cloudProvider) {
>>>>>>> 8e9088e1
    try {
      return sourceResolver.getExistingAsgs(application, account, cluster, cloudProvider)
    } catch (RetrofitError re) {
      if (re.kind == RetrofitError.Kind.HTTP && re.response.status == 404) {
        return []
      }
      throw re
    }
  }

  @VisibleForTesting
  @CompileDynamic
  protected void composeRedBlackFlow(Stage stage) {
    def stageData = stage.mapTo(StageData)
    def cleanupConfig = determineClusterForCleanup(stage)
<<<<<<< HEAD
    def existingAsgs = getExistingAsgs(
      stageData.application, cleanupConfig.account, cleanupConfig.cluster, stageData.cloudProvider
=======
    def existingAsgs = getExistingServerGroups(
      stageData.application, cleanupConfig.account, cleanupConfig.cluster, getCloudProvider(stage)
>>>>>>> 8e9088e1
    )
    if (existingAsgs) {
      if (stageData.regions?.size() > 1) {
        log.warn("Pipeline uses more than 1 regions for the same cluster in a red/black deployment")
      }
      for (String region in stageData.regions) {
        if (!cleanupConfig.regions.contains(region)) {
          continue
        }
        def asgs = existingAsgs.findAll { it.region == region }.collect { it.name }
        def latestAsg = asgs.size() > 0 ? asgs?.last() : null

        if (!latestAsg) {
          continue
        }
        def nextStageContext = [asgName: latestAsg, regions: [region], credentials: cleanupConfig.account]

        if (nextStageContext.asgName) {
          def names = Names.parseName(nextStageContext.asgName as String)
          if (stageData.application != names.app) {
            logger.info("Next stage context targeting application not belonging to the source stage! ${mapper.writeValueAsString(nextStageContext)}")
            continue
          }
        }
        if (stageData.scaleDown) {
          nextStageContext.capacity = [min: 0, max: 0, desired: 0]
          injectAfter(stage, "scaleDown", resizeAsgStage, nextStageContext)
        }
        injectAfter(stage, "disable", disableAsgStage, nextStageContext)
        // delete the oldest asgs until there are maxRemainingAsgs left (including the newly created one)
        if (stageData?.maxRemainingAsgs > 0 && (asgs.size() - stageData.maxRemainingAsgs) >= 0) {
          asgs[0..(asgs.size() - stageData.maxRemainingAsgs)].each { asg ->
            logger.info("Injecting destroyServerGroup stage (${region}:${asg})")
            nextStageContext.putAll([asgName: asg, credentials: cleanupConfig.account, regions: [region]])
            injectAfter(stage, "destroyServerGroup", destroyServerGroupStage, nextStageContext)
          }
        }
      }
    }
  }

  protected void composeRollingPushFlow(Stage stage) {
    def source = sourceResolver.getSource(stage)

    def modifyCtx = stage.context + [
      region: source.region,
      regions: [source.region],
      asgName: source.asgName,
      'deploy.server.groups': [(source.region): [source.asgName]],
      useSourceCapacity: true,
      credentials: source.account,
      source: [
        asgName: source.asgName,
        account: source.account,
        region: source.region,
        useSourceCapacity: true
      ]
    ]

    injectAfter(stage, "modifyLaunchConfiguration", modifyAsgLaunchConfigurationStage, modifyCtx)
    injectAfter(stage, "rollingPush", rollingPushStage, modifyCtx)
  }

  @CompileDynamic
  protected void composeHighlanderFlow(Stage stage) {
    def stageData = stage.mapTo(StageData)
    def cleanupConfig = determineClusterForCleanup(stage)
<<<<<<< HEAD
    def existingAsgs = getExistingAsgs(stageData.application, cleanupConfig.account, cleanupConfig.cluster, stageData.cloudProvider)
    if (existingAsgs) {
      if (stageData.regions?.size() > 1) {
        log.warn("Pipeline uses more than 1 regions for the same cluster in a highlander deployment")
      }
      for (String region in stageData.regions) {
=======
    def existingServerGroups = getExistingServerGroups(
      stageData.application, cleanupConfig.account, cleanupConfig.cluster, getCloudProvider(stage)
    )
    if (existingServerGroups) {
      for (entry in stageData.availabilityZones) {
        def region = entry.key
>>>>>>> 8e9088e1
        if (!cleanupConfig.regions.contains(region)) {
          continue
        }

<<<<<<< HEAD
        existingAsgs.findAll { it.region == region }.each { Map asg ->
          def nextContext = [
            asgName: asg.name,
            credentials: cleanupConfig.account,
            regions: [region],
            serverGroupName: asg.name,
            region: region,
            cloudProvider: stageData.cloudProvider
=======
        existingServerGroups.findAll { it.region == region }.each { Map sg ->
          def nextContext = [
            asgName: sg.name, credentials: cleanupConfig.account, regions: [region],
            serverGroupName: sg.name, region: region
>>>>>>> 8e9088e1
          ]
          if (nextContext.asgName) {
            def names = Names.parseName(nextContext.asgName as String)
            if (stageData.application != names.app) {
              logger.info("Next stage context targeting application not belonging to the source stage! ${mapper.writeValueAsString(nextContext)}")
              return
            }
          }

          logger.info("Injecting destroyServerGroup stage (${sg.region}:${sg.name})")
          injectAfter(stage, "destroyServerGroup", destroyServerGroupStage, nextContext)
        }
      }
    }
  }

  @Immutable
  static class CleanupConfig {
    String account
    String cluster
    List<String> regions
  }
}<|MERGE_RESOLUTION|>--- conflicted
+++ resolved
@@ -106,11 +106,7 @@
     stage.context.remove("cluster")
   }
 
-<<<<<<< HEAD
-  List<Map> getExistingAsgs(String application, String account, String cluster, String cloudProvider) {
-=======
   List<Map> getExistingServerGroups(String application, String account, String cluster, String cloudProvider) {
->>>>>>> 8e9088e1
     try {
       return sourceResolver.getExistingAsgs(application, account, cluster, cloudProvider)
     } catch (RetrofitError re) {
@@ -126,14 +122,10 @@
   protected void composeRedBlackFlow(Stage stage) {
     def stageData = stage.mapTo(StageData)
     def cleanupConfig = determineClusterForCleanup(stage)
-<<<<<<< HEAD
-    def existingAsgs = getExistingAsgs(
-      stageData.application, cleanupConfig.account, cleanupConfig.cluster, stageData.cloudProvider
-=======
+
     def existingAsgs = getExistingServerGroups(
-      stageData.application, cleanupConfig.account, cleanupConfig.cluster, getCloudProvider(stage)
->>>>>>> 8e9088e1
-    )
+      stageData.application, cleanupConfig.account, cleanupConfig.cluster, stageData.cloudProvider)
+
     if (existingAsgs) {
       if (stageData.regions?.size() > 1) {
         log.warn("Pipeline uses more than 1 regions for the same cluster in a red/black deployment")
@@ -200,27 +192,18 @@
   protected void composeHighlanderFlow(Stage stage) {
     def stageData = stage.mapTo(StageData)
     def cleanupConfig = determineClusterForCleanup(stage)
-<<<<<<< HEAD
-    def existingAsgs = getExistingAsgs(stageData.application, cleanupConfig.account, cleanupConfig.cluster, stageData.cloudProvider)
-    if (existingAsgs) {
+    def existingServerGroups = getExistingServerGroups(stageData.application, cleanupConfig.account, cleanupConfig.cluster, stageData.cloudProvider)
+    if (existingServerGroups) {
       if (stageData.regions?.size() > 1) {
         log.warn("Pipeline uses more than 1 regions for the same cluster in a highlander deployment")
       }
       for (String region in stageData.regions) {
-=======
-    def existingServerGroups = getExistingServerGroups(
-      stageData.application, cleanupConfig.account, cleanupConfig.cluster, getCloudProvider(stage)
-    )
-    if (existingServerGroups) {
-      for (entry in stageData.availabilityZones) {
-        def region = entry.key
->>>>>>> 8e9088e1
+
         if (!cleanupConfig.regions.contains(region)) {
           continue
         }
 
-<<<<<<< HEAD
-        existingAsgs.findAll { it.region == region }.each { Map asg ->
+        existingServerGroups.findAll { it.region == region }.each { Map asg ->
           def nextContext = [
             asgName: asg.name,
             credentials: cleanupConfig.account,
@@ -228,13 +211,8 @@
             serverGroupName: asg.name,
             region: region,
             cloudProvider: stageData.cloudProvider
-=======
-        existingServerGroups.findAll { it.region == region }.each { Map sg ->
-          def nextContext = [
-            asgName: sg.name, credentials: cleanupConfig.account, regions: [region],
-            serverGroupName: sg.name, region: region
->>>>>>> 8e9088e1
           ]
+
           if (nextContext.asgName) {
             def names = Names.parseName(nextContext.asgName as String)
             if (stageData.application != names.app) {
